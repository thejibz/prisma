--- conflicted
+++ resolved
@@ -16,13 +16,13 @@
 import scala.util.{Failure, Success, Try}
 import scala.concurrent.ExecutionContext.Implicits.global
 
-<<<<<<< HEAD
-class ObjectTypeBuilder(project: models.Project,
-                        nodeInterface: Option[InterfaceType[ApiUserContext, DataItem]] = None,
-                        modelPrefix: String = "",
-                        withRelations: Boolean = true,
-                        onlyId: Boolean = false) {
-
+class ObjectTypeBuilder(
+    project: models.Project,
+    nodeInterface: Option[InterfaceType[ApiUserContext, DataItem]] = None,
+    modelPrefix: String = "",
+    withRelations: Boolean = true,
+    onlyId: Boolean = false
+) {
   val batchPayloadType: ObjectType[ApiUserContext, BatchPayload] = ObjectType(
     name = "BatchPayload",
     description = "",
@@ -40,15 +40,6 @@
     }
   )
 
-=======
-class ObjectTypeBuilder(
-    project: models.Project,
-    nodeInterface: Option[InterfaceType[ApiUserContext, DataItem]] = None,
-    modelPrefix: String = "",
-    withRelations: Boolean = true,
-    onlyId: Boolean = false
-) {
->>>>>>> f95854f8
   val modelObjectTypes: Map[String, ObjectType[ApiUserContext, DataItem]] =
     project.models
       .map(model => (model.name, modelToObjectType(model)))
@@ -247,7 +238,6 @@
 
   def extractQueryArgumentsFromContext(model: Model, ctx: Context[ApiUserContext, Unit]): Option[QueryArguments] = {
     val rawFilterOpt: Option[Map[String, Any]] = ctx.argOpt[Map[String, Any]]("where")
-<<<<<<< HEAD
     val filterOpt                              = rawFilterOpt.map(generateFilterElement(_, model, isSubscriptionFilter = false))
     val skipOpt                                = ctx.argOpt[Int]("skip")
     val orderByOpt                             = ctx.argOpt[OrderBy]("orderBy")
@@ -262,25 +252,6 @@
   def extractRequiredFilterFromContext(model: Model, ctx: Context[ApiUserContext, Unit]): Types.DataItemFilterCollection = {
     val rawFilter = ctx.arg[Map[String, Any]]("where")
     generateFilterElement(rawFilter, model, isSubscriptionFilter = false)
-=======
-    val filterOpt = rawFilterOpt.map(
-      generateFilterElement(_,
-                            model
-                            //ctx.ctx.isSubscription
-      ))
-
-//    if (filterOpt.isDefined) {
-//      ctx.ctx.addFeatureMetric(FeatureMetric.Filter)
-//    }
-
-    val orderByOpt = ctx.argOpt[OrderBy]("orderBy")
-    val afterOpt   = ctx.argOpt[String](IdBasedConnection.Args.After.name)
-    val beforeOpt  = ctx.argOpt[String](IdBasedConnection.Args.Before.name)
-    val firstOpt   = ctx.argOpt[Int](IdBasedConnection.Args.First.name)
-    val lastOpt    = ctx.argOpt[Int](IdBasedConnection.Args.Last.name)
-
-    Some(SangriaQueryArguments.createSimpleQueryArguments(skipOpt, afterOpt, firstOpt, beforeOpt, lastOpt, filterOpt, orderByOpt))
->>>>>>> f95854f8
   }
 
   def extractUniqueArgument(model: models.Model, ctx: Context[ApiUserContext, Unit]): Argument[_] = {
