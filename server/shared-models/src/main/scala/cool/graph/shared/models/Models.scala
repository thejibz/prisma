--- conflicted
+++ resolved
@@ -181,15 +181,10 @@
   def getModelByFieldId(id: Id): Option[Model] = models.find(_.fields.exists(_.id == id))
   def getModelByFieldId_!(id: Id): Model       = getModelByFieldId(id).get //OrElse(throw SystemErrors.InvalidModel(s"No model with a field with id: $id found."))
 
-<<<<<<< HEAD
   def getFieldById(id: Id): Option[Field]                        = models.flatMap(_.fields).find(_.id == id)
-  def getFieldById_!(id: Id): Field                              = ???
+  def getFieldById_!(id: Id): Field                              = getFieldById(id).get //OrElse(throw SystemErrors.InvalidFieldId(id))
   def getFieldByName(model: String, name: String): Option[Field] = getModelByName(model).flatMap(_.getFieldByName(name))
   def getFieldByName_!(model: String, name: String): Field       = getModelByName_!(model).getFieldByName_!(name)
-=======
-  def getFieldById(id: Id): Option[Field] = models.flatMap(_.fields).find(_.id == id)
-  def getFieldById_!(id: Id): Field       = getFieldById(id).get //OrElse(throw SystemErrors.InvalidFieldId(id))
->>>>>>> b82ec7a1
 
   def getFieldConstraintById(id: Id): Option[FieldConstraint] = {
     val fields      = models.flatMap(_.fields)
