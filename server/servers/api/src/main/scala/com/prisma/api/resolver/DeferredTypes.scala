--- conflicted
+++ resolved
@@ -43,21 +43,11 @@
 
   type OneDeferredResultType = Option[PrismaNode]
 
-<<<<<<< HEAD
-  case class OneDeferred(model: Model, where: NodeSelector)                                                     extends Deferred[OneDeferredResultType] {}
-  case class ToOneDeferred(relationField: RelationField, parentNodeId: IdGCValue, args: Option[QueryArguments]) extends RelationDeferred[OneDeferredResultType]
-
-  case class ToManyDeferred(relationField: RelationField, parentNodeId: IdGCValue, args: Option[QueryArguments])
-      extends RelationDeferred[RelayConnectionOutputType]
-
-  case class CountToManyDeferred(relationField: RelationField, parentNodeId: IdGCValue, args: Option[QueryArguments]) extends RelationDeferred[Int]
-=======
   case class OneDeferred(model: Model, where: NodeSelector)                                                     extends Deferred[OneDeferredResultType]
   case class ToOneDeferred(relationField: RelationField, parentNodeId: IdGCValue, args: Option[QueryArguments]) extends RelationDeferred[OneDeferredResultType]
 
   case class ToManyDeferred(relationField: RelationField, parentNodeId: IdGCValue, args: Option[QueryArguments])
       extends RelationDeferred[RelayConnectionOutputType]
->>>>>>> fc45b20a
 
   type SimpleConnectionOutputType   = Seq[PrismaNode]
   type RelayConnectionOutputType    = IdBasedConnection[PrismaNode]
