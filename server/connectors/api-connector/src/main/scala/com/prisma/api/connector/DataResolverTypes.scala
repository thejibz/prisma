package com.prisma.api.connector

import com.prisma.gc_values.{GCValue, IdGCValue}
import com.prisma.shared.models.IdType.Id
import com.prisma.shared.models._

case class ScalarListElement(nodeId: Id, position: Int, value: GCValue)

case class ResolverResult[T](
    nodes: Vector[T],
    hasNextPage: Boolean,
    hasPreviousPage: Boolean,
    parentModelId: Option[IdGCValue]
)

object ResolverResult {
  def apply[T](nodes: Vector[T]): ResolverResult[T] = {
    ResolverResult(nodes, hasNextPage = false, hasPreviousPage = false, parentModelId = None)
  }

  def apply[T](queryArguments: Option[QueryArguments], vector: Vector[T], parentModelId: Option[IdGCValue] = None): ResolverResult[T] = queryArguments match {
    case Some(args) => apply(args, vector, parentModelId)
    case None       => ResolverResult(vector, hasPreviousPage = false, hasNextPage = false, parentModelId = parentModelId)
  }

  // If order is inverted we have to reverse the returned data items. We do this in-mem to keep the sql query simple.
  // Also, remove excess items from limit + 1 queries and set page info (hasNext, hasPrevious).
  def apply[T](queryArguments: QueryArguments, vector: Vector[T], parentModelId: Option[IdGCValue]): ResolverResult[T] = {
    val isReverseOrder = queryArguments.last.isDefined
    val items = isReverseOrder match {
      case true  => vector.reverse
      case false => vector
    }

    (queryArguments.first, queryArguments.last) match {
      case (Some(f), _) if items.size > f => ResolverResult(items.dropRight(1), hasPreviousPage = false, hasNextPage = true, parentModelId = parentModelId)
      case (_, Some(l)) if items.size > l => ResolverResult(items.tail, hasPreviousPage = true, hasNextPage = false, parentModelId = parentModelId)
      case _                              => ResolverResult(items, hasPreviousPage = false, hasNextPage = false, parentModelId = parentModelId)
    }
  }
}

case class QueryArguments(
    skip: Option[Int],
    after: Option[String],
    first: Option[Int],
    before: Option[String],
    last: Option[Int],
    filter: Option[Filter],
    orderBy: Option[OrderBy]
)

object QueryArguments {
<<<<<<< HEAD
  def empty                              = QueryArguments(skip = None, after = None, first = None, before = None, last = None, filter = None, orderBy = None)
  def filterOnly(filter: Option[Filter]) = QueryArguments.empty.copy(filter = filter)
=======
  def empty                      = QueryArguments(skip = None, after = None, first = None, before = None, last = None, filter = None, orderBy = None)
  def withFilter(filter: Filter) = QueryArguments.empty.copy(filter = Some(filter))
>>>>>>> fc45b20a
}

object SortOrder extends Enumeration {
  type SortOrder = Value
  val Asc: SortOrder.Value  = Value("asc")
  val Desc: SortOrder.Value = Value("desc")
}

case class OrderBy(
    field: ScalarField,
    sortOrder: SortOrder.Value
)

object LogicalKeyWords {
  val logicCombinators           = List("AND", "OR", "NOT")
  def isLogicFilter(key: String) = logicCombinators.contains(key)
}

sealed trait Filter

case class AndFilter(filters: Vector[Filter])  extends Filter
case class OrFilter(filters: Vector[Filter])   extends Filter
case class NotFilter(filters: Vector[Filter])  extends Filter
case class NodeFilter(filters: Vector[Filter]) extends Filter

case class ScalarFilter(field: ScalarField, condition: ScalarCondition) extends Filter

sealed trait ScalarCondition
case class Equals(value: GCValue)              extends ScalarCondition
case class NotEquals(value: GCValue)           extends ScalarCondition
case class Contains(value: GCValue)            extends ScalarCondition
case class NotContains(value: GCValue)         extends ScalarCondition
case class StartsWith(value: GCValue)          extends ScalarCondition
case class NotStartsWith(value: GCValue)       extends ScalarCondition
case class EndsWith(value: GCValue)            extends ScalarCondition
case class NotEndsWith(value: GCValue)         extends ScalarCondition
case class LessThan(value: GCValue)            extends ScalarCondition
case class LessThanOrEquals(value: GCValue)    extends ScalarCondition
case class GreaterThan(value: GCValue)         extends ScalarCondition
case class GreaterThanOrEquals(value: GCValue) extends ScalarCondition
case class In(values: Vector[GCValue])         extends ScalarCondition
case class NotIn(values: Vector[GCValue])      extends ScalarCondition

case class ScalarListFilter(key: String, field: Field, condition: ScalarListCondition) extends Filter

sealed trait ScalarListCondition
case class ListContains(value: GCValue)              extends ScalarListCondition
case class ListContainsEvery(value: Vector[GCValue]) extends ScalarListCondition
case class ListContainsSome(value: Vector[GCValue])  extends ScalarListCondition

case class OneRelationIsNullFilter(field: RelationField) extends Filter

case class RelationFilter(field: RelationField, nestedFilter: Filter, condition: RelationCondition) extends Filter

sealed trait RelationCondition
object EveryRelatedNode      extends RelationCondition
object AtLeastOneRelatedNode extends RelationCondition
object NoRelatedNode         extends RelationCondition
object NoRelationCondition   extends RelationCondition

case class NodeSubscriptionFilter()                        extends Filter
case class PreComputedSubscriptionFilter(boolean: Boolean) extends Filter<|MERGE_RESOLUTION|>--- conflicted
+++ resolved
@@ -51,13 +51,8 @@
 )
 
 object QueryArguments {
-<<<<<<< HEAD
-  def empty                              = QueryArguments(skip = None, after = None, first = None, before = None, last = None, filter = None, orderBy = None)
-  def filterOnly(filter: Option[Filter]) = QueryArguments.empty.copy(filter = filter)
-=======
   def empty                      = QueryArguments(skip = None, after = None, first = None, before = None, last = None, filter = None, orderBy = None)
   def withFilter(filter: Filter) = QueryArguments.empty.copy(filter = Some(filter))
->>>>>>> fc45b20a
 }
 
 object SortOrder extends Enumeration {
